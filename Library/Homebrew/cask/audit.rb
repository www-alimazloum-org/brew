# frozen_string_literal: true

require "cask/blacklist"
require "cask/checkable"
require "cask/download"
require "digest"
require "utils/curl"
require "utils/git"
require "utils/notability"

module Cask
  class Audit
    include Checkable
    extend Predicable

    attr_reader :cask, :commit_range, :download

    attr_predicate :appcast?

    def initialize(cask, appcast: false, download: false,
                   token_conflicts: false, online: false, strict: false,
                   new_cask: false, commit_range: nil, command: SystemCommand)
      @cask = cask
      @appcast = appcast
      @download = download
      @online = online
      @strict = strict
      @new_cask = new_cask
      @commit_range = commit_range
      @token_conflicts = token_conflicts
      @command = command
    end

    def run!
      check_blacklist
      check_required_stanzas
      check_version
      check_sha256
      check_url
      check_generic_artifacts
      check_token_conflicts
      check_download
      check_https_availability
      check_single_pre_postflight
      check_single_uninstall_zap
      check_untrusted_pkg
      check_hosting_with_appcast
      check_latest_with_appcast
      check_latest_with_auto_updates
      check_stanza_requires_uninstall
      check_appcast_contains_version
      check_github_repository
      check_gitlab_repository
      check_bitbucket_repository
      self
    rescue => e
      odebug "#{e.message}\n#{e.backtrace.join("\n")}"
      add_error "exception while auditing #{cask}: #{e.message}"
      self
    end

    def success?
      !(errors? || warnings?)
    end

    def summary_header
      "audit for #{cask}"
    end

    private

    def check_untrusted_pkg
      odebug "Auditing pkg stanza: allow_untrusted"

      return if @cask.sourcefile_path.nil?

      tap = @cask.tap
      return if tap.nil?
      return if tap.user != "Homebrew"

      return unless cask.artifacts.any? { |k| k.is_a?(Artifact::Pkg) && k.stanza_options.key?(:allow_untrusted) }

      add_warning "allow_untrusted is not permitted in official Homebrew Cask taps"
    end

    def check_stanza_requires_uninstall
      odebug "Auditing stanzas which require an uninstall"

      return if cask.artifacts.none? { |k| k.is_a?(Artifact::Pkg) || k.is_a?(Artifact::Installer) }
      return if cask.artifacts.any? { |k| k.is_a?(Artifact::Uninstall) }

      add_warning "installer and pkg stanzas require an uninstall stanza"
    end

    def check_single_pre_postflight
      odebug "Auditing preflight and postflight stanzas"

      if cask.artifacts.count { |k| k.is_a?(Artifact::PreflightBlock) && k.directives.key?(:preflight) } > 1
        add_warning "only a single preflight stanza is allowed"
      end

      count = cask.artifacts.count do |k|
        k.is_a?(Artifact::PostflightBlock) &&
          k.directives.key?(:postflight)
      end
      return unless count > 1

      add_warning "only a single postflight stanza is allowed"
    end

    def check_single_uninstall_zap
      odebug "Auditing single uninstall_* and zap stanzas"

      if cask.artifacts.count { |k| k.is_a?(Artifact::Uninstall) } > 1
        add_warning "only a single uninstall stanza is allowed"
      end

      count = cask.artifacts.count do |k|
        k.is_a?(Artifact::PreflightBlock) &&
          k.directives.key?(:uninstall_preflight)
      end

      add_warning "only a single uninstall_preflight stanza is allowed" if count > 1

      count = cask.artifacts.count do |k|
        k.is_a?(Artifact::PostflightBlock) &&
          k.directives.key?(:uninstall_postflight)
      end

      add_warning "only a single uninstall_postflight stanza is allowed" if count > 1

      return unless cask.artifacts.count { |k| k.is_a?(Artifact::Zap) } > 1

      add_warning "only a single zap stanza is allowed"
    end

    def check_required_stanzas
      odebug "Auditing required stanzas"
      [:version, :sha256, :url, :homepage].each do |sym|
        add_error "a #{sym} stanza is required" unless cask.send(sym)
      end
      add_error "at least one name stanza is required" if cask.name.empty?
      # TODO: specific DSL knowledge should not be spread around in various files like this
      installable_artifacts = cask.artifacts.reject { |k| [:uninstall, :zap].include?(k) }
      add_error "at least one activatable artifact stanza is required" if installable_artifacts.empty?
    end

    def check_version
      return unless cask.version

      check_no_string_version_latest
      check_no_file_separator_in_version
    end

    def check_no_string_version_latest
      odebug "Verifying version :latest does not appear as a string ('latest')"
      return unless cask.version.raw_version == "latest"

      add_error "you should use version :latest instead of version 'latest'"
    end

    def check_no_file_separator_in_version
      odebug "Verifying version does not contain '#{File::SEPARATOR}'"
      return unless cask.version.raw_version.is_a?(String)
      return unless cask.version.raw_version.include?(File::SEPARATOR)

      add_error "version should not contain '#{File::SEPARATOR}'"
    end

    def check_sha256
      return unless cask.sha256

      check_sha256_no_check_if_latest
      check_sha256_actually_256
      check_sha256_invalid
    end

    def check_sha256_no_check_if_latest
      odebug "Verifying sha256 :no_check with version :latest"
      return unless cask.version.latest?
      return if cask.sha256 == :no_check

      add_error "you should use sha256 :no_check when version is :latest"
    end

    def check_sha256_actually_256(sha256: cask.sha256, stanza: "sha256")
      odebug "Verifying #{stanza} string is a legal SHA-256 digest"
      return unless sha256.is_a?(String)
      return if sha256.length == 64 && sha256[/^[0-9a-f]+$/i]

      add_error "#{stanza} string must be of 64 hexadecimal characters"
    end

    def check_sha256_invalid(sha256: cask.sha256, stanza: "sha256")
      odebug "Verifying #{stanza} is not a known invalid value"
      empty_sha256 = "e3b0c44298fc1c149afbf4c8996fb92427ae41e4649b934ca495991b7852b855"
      return unless sha256 == empty_sha256

      add_error "cannot use the sha256 for an empty string in #{stanza}: #{empty_sha256}"
    end

    def check_latest_with_appcast
      return unless cask.version.latest?
      return unless cask.appcast

      add_warning "Casks with an appcast should not use version :latest"
    end

    def check_latest_with_auto_updates
      return unless cask.version.latest?
      return unless cask.auto_updates

      add_warning "Casks with `version :latest` should not use `auto_updates`"
    end

    def check_hosting_with_appcast
      return if cask.appcast

      add_appcast = "please add an appcast. See https://github.com/Homebrew/homebrew-cask/blob/master/doc/cask_language_reference/stanzas/appcast.md"

      case cask.url.to_s
      when %r{github.com/([^/]+)/([^/]+)/releases/download/(\S+)}
        return if cask.version.latest?

        add_warning "Download uses GitHub releases, #{add_appcast}"
      when %r{sourceforge.net/(\S+)}
        return if cask.version.latest?

        add_warning "Download is hosted on SourceForge, #{add_appcast}"
      when %r{dl.devmate.com/(\S+)}
        add_warning "Download is hosted on DevMate, #{add_appcast}"
      when %r{rink.hockeyapp.net/(\S+)}
        add_warning "Download is hosted on HockeyApp, #{add_appcast}"
      end
    end

    def check_url
      return unless cask.url

      check_download_url_format
    end

    def check_download_url_format
      odebug "Auditing URL format"
      if bad_sourceforge_url?
        add_warning "SourceForge URL format incorrect. See https://github.com/Homebrew/homebrew-cask/blob/master/doc/cask_language_reference/stanzas/url.md#sourceforgeosdn-urls"
      elsif bad_osdn_url?
        add_warning "OSDN URL format incorrect. See https://github.com/Homebrew/homebrew-cask/blob/master/doc/cask_language_reference/stanzas/url.md#sourceforgeosdn-urls"
      end
    end

    def bad_url_format?(regex, valid_formats_array)
      return false unless cask.url.to_s.match?(regex)

      valid_formats_array.none? { |format| cask.url.to_s =~ format }
    end

    def bad_sourceforge_url?
      bad_url_format?(/sourceforge/,
                      [
                        %r{\Ahttps://sourceforge\.net/projects/[^/]+/files/latest/download\Z},
                        %r{\Ahttps://downloads\.sourceforge\.net/(?!(project|sourceforge)/)},
                      ])
    end

    def bad_osdn_url?
      bad_url_format?(/osd/, [%r{\Ahttps?://([^/]+.)?dl\.osdn\.jp/}])
    end

    def check_generic_artifacts
      cask.artifacts.select { |a| a.is_a?(Artifact::Artifact) }.each do |artifact|
        unless artifact.target.absolute?
          add_error "target must be absolute path for #{artifact.class.english_name} #{artifact.source}"
        end
      end
    end

    def check_token_conflicts
      return unless @token_conflicts
      return unless core_formula_names.include?(cask.token)

      add_warning "possible duplicate, cask token conflicts with Homebrew core formula: #{core_formula_url}"
    end

    def core_tap
      @core_tap ||= CoreTap.instance
    end

    def core_formula_names
      core_tap.formula_names
    end

    def core_formula_url
      "#{core_tap.default_remote}/blob/master/Formula/#{cask.token}.rb"
    end

    def check_download
      return unless download && cask.url

      odebug "Auditing download"
      downloaded_path = download.perform
      Verify.all(cask, downloaded_path)
    rescue => e
      add_error "download not possible: #{e.message}"
    end

    def check_appcast_contains_version
      return unless appcast?
      return if cask.appcast.to_s.empty?
      return if cask.appcast.must_contain == :no_check

      appcast_stanza = cask.appcast.to_s
      appcast_contents, = curl_output("--compressed", "--user-agent", HOMEBREW_USER_AGENT_FAKE_SAFARI, "--location",
                                      "--globoff", "--max-time", "5", appcast_stanza)
      version_stanza = cask.version.to_s
<<<<<<< HEAD
      adjusted_version_stanza = if cask.appcast.must_contain.blank?
        version_stanza.split(",")[0].split("-")[0].split("_")[0]
=======
      adjusted_version_stanza = if cask.appcast.configuration.blank?
        version_stanza.match(/^[[:alnum:].]+/)[0]
>>>>>>> d485a185
      else
        cask.appcast.must_contain
      end
      return if appcast_contents.include? adjusted_version_stanza

      add_warning "appcast at URL '#{appcast_stanza}' does not contain"\
                  " the version number '#{adjusted_version_stanza}':\n#{appcast_contents}"
    rescue
      add_error "appcast at URL '#{appcast_stanza}' offline or looping"
    end

    def check_github_repository
      user, repo = get_repo_data(%r{https?://github\.com/([^/]+)/([^/]+)/?.*})
      return if user.nil?

      odebug "Auditing GitHub repo"

      error = SharedAudits.github(user, repo)
      add_error error if error
    end

    def check_gitlab_repository
      user, repo = get_repo_data(%r{https?://gitlab\.com/([^/]+)/([^/]+)/?.*})
      return if user.nil?

      odebug "Auditing GitLab repo"

      error = SharedAudits.gitlab(user, repo)
      add_error error if error
    end

    def check_bitbucket_repository
      user, repo = get_repo_data(%r{https?://bitbucket\.org/([^/]+)/([^/]+)/?.*})
      return if user.nil?

      odebug "Auditing Bitbucket repo"

      error = SharedAudits.bitbucket(user, repo)
      add_error error if error
    end

    def get_repo_data(regex)
      return unless @online
      return unless @new_cask

      _, user, repo = *regex.match(cask.url.to_s)
      _, user, repo = *regex.match(cask.homepage) unless user
      _, user, repo = *regex.match(cask.appcast.to_s) unless user
      return if !user || !repo

      repo.gsub!(/.git$/, "")

      [user, repo]
    end

    def check_blacklist
      return if cask.tap&.user != "Homebrew"
      return unless reason = Blacklist.blacklisted_reason(cask.token)

      add_error "#{cask.token} is blacklisted: #{reason}"
    end

    def check_https_availability
      return unless download

      if !cask.url.blank? && !cask.url.using
        check_url_for_https_availability(cask.url, user_agents: [cask.url.user_agent])
      end
      check_url_for_https_availability(cask.appcast) unless cask.appcast.blank?
      check_url_for_https_availability(cask.homepage, user_agents: [:browser]) unless cask.homepage.blank?
    end

    def check_url_for_https_availability(url_to_check, user_agents: [:default])
      problem = curl_check_http_content(url_to_check.to_s, user_agents: user_agents)
      add_error problem if problem
    end
  end
end<|MERGE_RESOLUTION|>--- conflicted
+++ resolved
@@ -313,13 +313,8 @@
       appcast_contents, = curl_output("--compressed", "--user-agent", HOMEBREW_USER_AGENT_FAKE_SAFARI, "--location",
                                       "--globoff", "--max-time", "5", appcast_stanza)
       version_stanza = cask.version.to_s
-<<<<<<< HEAD
-      adjusted_version_stanza = if cask.appcast.must_contain.blank?
-        version_stanza.split(",")[0].split("-")[0].split("_")[0]
-=======
       adjusted_version_stanza = if cask.appcast.configuration.blank?
         version_stanza.match(/^[[:alnum:].]+/)[0]
->>>>>>> d485a185
       else
         cask.appcast.must_contain
       end
