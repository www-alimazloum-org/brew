require 'FileUtils'
require_relative "./extend/formula_cop"

module RuboCop
  module Cop
    module FormulaAudit
      # This cop checks for various miscellaneous Homebrew coding styles
      class Lines < FormulaCop
        def audit_formula(_node, _class_node, _parent_class_node, _body_node)
          [:automake, :autoconf, :libtool].each do |dependency|
            next unless depends_on?(dependency)
            problem ":#{dependency} is deprecated. Usage should be \"#{dependency}\""
          end

          problem ':apr is deprecated. Usage should be "apr-util"' if depends_on?(:apr)
          problem ":tex is deprecated" if depends_on?(:tex)
        end
      end

      class ClassInheritance < FormulaCop
        def audit_formula(_node, class_node, parent_class_node, _body_node)
          begin_pos = start_column(parent_class_node)
          end_pos = end_column(class_node)
          return unless begin_pos-end_pos != 3
<<<<<<< HEAD
          problem "Use a space in class inheritance: class #{@formula_name} < #{class_name(parent_class_node)}"
=======
          problem "Use a space in class inheritance: class #{class_name(class_node)} < #{class_name(parent_class_node)}"
>>>>>>> 56458f03
        end
      end

      class Comments < FormulaCop
        def audit_formula(_node, _class_node, _parent_class_node, _body_node)
<<<<<<< HEAD
          # Commented-out cmake support from default template
          audit_comments do |comment|
            next unless comment.include?('# system "cmake')
            problem "Commented cmake call found"
          end

          # Comments from default template
=======
>>>>>>> 56458f03
          audit_comments do |comment|
            [
              "# PLEASE REMOVE",
              "# Documentation:",
              "# if this fails, try separate make/make install steps",
              "# The URL of the archive",
              "## Naming --",
              "# if your formula requires any X11/XQuartz components",
              "# if your formula fails when building in parallel",
              "# Remove unrecognized options if warned by configure",
<<<<<<< HEAD
=======
              '# system "cmake',
>>>>>>> 56458f03
            ].each do |template_comment|
              next unless comment.include?(template_comment)
              problem "Please remove default template comments"
              break
            end
          end

          audit_comments do |comment|
            # Commented-out depends_on
            next unless comment =~ /#\s*depends_on\s+(.+)\s*$/
<<<<<<< HEAD
            problem "Commented-out dep #{Regexp.last_match(1)}"
=======
            problem "Commented-out dependency #{Regexp.last_match(1)}"
>>>>>>> 56458f03
          end
        end
      end

      class Miscellaneous < FormulaCop
        def audit_formula(_node, _class_node, _parent_class_node, body_node)
          # FileUtils is included in Formula
          # encfs modifies a file with this name, so check for some leading characters
          find_instance_method_call(body_node, "FileUtils", nil) do |method_node|
            problem "Don't need 'FileUtils.' before #{method_node.method_name}"
          end

          # Check for long inreplace block vars
          find_all_blocks(body_node, :inreplace) do |node|
            block_arg = node.arguments.children.first
            next unless block_arg.source.size>1
            problem "\"inreplace <filenames> do |s|\" is preferred over \"|#{block_arg.source}|\"."
          end

<<<<<<< HEAD
          [:rebuild, :version_scheme].each do |m|
            find_method_with_args(body_node, m, 0) do
              problem "'#{m} 0' should be removed"
            end
          end

          [:mac?, :linux?].each do |m|
            next unless formula_tap == "homebrew-core"
            find_instance_method_call(body_node, "OS", m) do |check|
=======
          [:rebuild, :version_scheme].each do |method_name|
            find_method_with_args(body_node, method_name, 0) do
              problem "'#{method_name} 0' should be removed"
            end
          end

          [:mac?, :linux?].each do |method_name|
            next unless formula_tap == "homebrew-core"
            find_instance_method_call(body_node, "OS", method_name) do |check|
>>>>>>> 56458f03
              problem "Don't use #{check.source}; Homebrew/core only supports macOS"
            end
          end

<<<<<<< HEAD
          [:debug?, :verbose?, :value].each do |m|
            find_instance_method_call(body_node, "ARGV", m) do
              problem "Use build instead of ARGV to check options"
            end
          end

          find_instance_method_call(body_node, :man, :+) do |m|
            next unless match = regex_match_group(parameters(m).first, %r{man[1-8]})
            problem "\"#{m.source}\" should be \"#{match[0]}\""
          end

          # Avoid hard-coding compilers
          find_every_method_call_by_name(body_node, :system).each do |m|
            param = parameters(m).first
            if match = regex_match_group(param, %r{(/usr/bin/)?(gcc|llvm-gcc|clang)\s?})
              problem "Use \"\#{ENV.cc}\" instead of hard-coding \"#{match[2]}\""
            elsif match = regex_match_group(param, %r{(/usr/bin/)?((g|llvm-g|clang)\+\+)\s?})
              problem "Use \"\#{ENV.cxx}\" instead of hard-coding \"#{match[2]}\""
            end
          end

          find_instance_method_call(body_node, "ENV", :[]=) do |m|
            param = parameters(m)[1]
            if match = regex_match_group(param, %r{(/usr/bin/)?(gcc|llvm-gcc|clang)\s?})
              problem "Use \"\#{ENV.cc}\" instead of hard-coding \"#{match[2]}\""
            elsif match = regex_match_group(param, %r{(/usr/bin/)?((g|llvm-g|clang)\+\+)\s?})
              problem "Use \"\#{ENV.cxx}\" instead of hard-coding \"#{match[2]}\""
            end
          end

          # Prefer formula path shortcuts in strings
          formula_path_strings(body_node, :share) do |p|
            next unless match = regex_match_group(p, %r{(/(man))/?})
            problem "\"\#\{share}#{match[1]}\" should be \"\#{#{match[2]}}\""
          end

          formula_path_strings(body_node, :prefix) do |p|
            if match = regex_match_group(p, %r{(/share/(info|man))$})
              problem "\"\#\{prefix}#{match[1]}\" should be \"\#{#{match[2]}}\""
            end
            if match = regex_match_group(p, %r{((/share/man/)(man[1-8]))})
              problem "\"\#\{prefix}#{match[1]}\" should be \"\#{#{match[3]}}\""
            end
            if match = regex_match_group(p, %r{(/(bin|include|libexec|lib|sbin|share|Frameworks))}i)
              problem "\"\#\{prefix}#{match[1]}\" should be \"\#{#{match[2].downcase}}\""
            end
          end

          find_every_method_call_by_name(body_node, :depends_on).each do |m|
            key, value = destructure_hash(parameters(m).first)
            next if (key.nil? || value.nil?)
            next unless match = regex_match_group(value, %r{(lua|perl|python|ruby)(\d*)})
            problem "#{match[1]} modules should be vendored rather than use deprecated #{m.source}`"
          end

          find_every_method_call_by_name(body_node, :system).each do |m|
            next unless match = regex_match_group(parameters(m).first, %r{(env|export)(\s+)?})
            problem "Use ENV instead of invoking '#{match[1]}' to modify the environment"
          end

          find_every_method_call_by_name(body_node, :depends_on).each do |m|
            next if modifier?(m.parent)
            param = parameters(m).first
            dep, option = hash_dep(param)
            next if dep.nil? || option.nil?
            offending_node(param)
            problem "Dependency #{string_content(dep)} should not use option #{string_content(option)}"
          end

          find_instance_method_call(body_node, :version, :==) do |m|
            next unless parameters_passed?(m, "HEAD")
            problem "Use 'build.head?' instead of inspecting 'version'"
          end

          find_instance_method_call(body_node, "ENV", :fortran) do
            next if depends_on?(:fortran)
            problem "Use `depends_on :fortran` instead of `ENV.fortran`"
          end

          find_instance_method_call(body_node, "ARGV", :include?) do |m|
            param = parameters(m).first
            next unless match = regex_match_group(param, %r{--(HEAD|devel)})
            problem "Use \"if build.#{match[1].downcase}?\" instead"
          end

          find_const(body_node, "MACOS_VERSION") do
            problem "Use MacOS.version instead of MACOS_VERSION"
          end

          find_const(body_node, "MACOS_FULL_VERSION") do
            problem "Use MacOS.full_version instead of MACOS_FULL_VERSION"
          end

          conditional_dependencies(body_node) do |node, method, param, dep_node|
            dep = string_content(dep_node)
            if node.if?
              if (method == :include? && regex_match_group(param, /with-#{dep}$/)) ||
                 (method == :with? && regex_match_group(param, /#{dep}$/))
                offending_node(dep_node.parent)
                problem "Replace #{node.source} with #{dep_node.parent.source} => :optional"
              end
            elsif node.unless?
              if (method == :include? && regex_match_group(param, /without-#{dep}$/)) ||
                 (method == :without? && regex_match_group(param, /#{dep}$/))
                offending_node(dep_node.parent)
                problem "Replace #{node.source} with #{dep_node.parent.source} => :recommended"
              end
            end
          end

=======
>>>>>>> 56458f03
          find_method_with_args(body_node, :fails_with, :llvm) do
            problem "'fails_with :llvm' is now a no-op so should be removed"
          end

          find_method_with_args(body_node, :system, /^(otool|install_name_tool|lipo)$/) do
<<<<<<< HEAD
            problem "Use ruby-macho instead of calling #{@offensive_node.source}"
          end
          #
          find_method_with_args(body_node, :system, /npm/, /install/) do |m|
            next if @formula_name =~ /^kibana(\@\d+(\.\d+)?)?$/
            problem "Use Language::Node for npm install args" unless languageNode?(m)
          end
=======
            next if @formula_name == "cctools"
            problem "Use ruby-macho instead of calling #{@offensive_node.source}"
          end

          find_every_method_call_by_name(body_node, :system).each do |method_node|
            # Skip Kibana: npm cache edge (see formula for more details)
            next if @formula_name =~ /^kibana(\@\d+(\.\d+)?)?$/
            first_param, second_param = parameters(method_node)
            next if !node_equals?(first_param, "npm") ||
                    !node_equals?(second_param, "install")
            offending_node(method_node)
            problem "Use Language::Node for npm install args" unless languageNodeModule?(method_node)
          end

>>>>>>> 56458f03
          if find_method_def(body_node, :test)
            problem "Use new-style test definitions (test do)"
          end

          if find_method_def(body_node, :options)
            problem "Use new-style option definitions"
          end

          find_method_with_args(body_node, :skip_clean, :all) do
<<<<<<< HEAD
            problem "`skip_clean :all` is deprecated; brew no longer strips symbols\n" \
              "\tPass explicit paths to prevent Homebrew from removing empty folders."
          end

          find_instance_method_call(body_node, :build, :universal?) do
            problem "macOS has been 64-bit only so build.universal? is deprecated."
=======
            problem <<-EOS.undent.chomp
              `skip_clean :all` is deprecated; brew no longer strips symbols
                      Pass explicit paths to prevent Homebrew from removing empty folders.
            EOS
          end

          find_instance_method_call(body_node, :build, :universal?) do
            next if @formula_name == "wine"
            problem "macOS has been 64-bit only since 10.6 so build.universal? is deprecated."
>>>>>>> 56458f03
          end

          find_instance_method_call(body_node, "ENV", :universal_binary) do
            problem "macOS has been 64-bit only since 10.6 so ENV.universal_binary is deprecated."
          end

          find_instance_method_call(body_node, "ENV", :x11) do
            problem 'Use "depends_on :x11" instead of "ENV.x11"'
          end
<<<<<<< HEAD

          find_every_method_call_by_name(body_node, :assert).each do |m|
            if method_called?(m, :include?) && !method_called?(m, :!)
              problem "Use `assert_match` instead of `assert ...include?`"
            end
          end

          find_every_method_call_by_name(body_node, :depends_on).each do |m|
            next unless method_called?(m, :new)
            problem "`depends_on` can take requirement classes instead of instances"
          end

          os = [:leopard?, :snow_leopard?, :lion?, :mountain_lion?]
          os.each do |version|
            find_instance_method_call(body_node, "MacOS", version) do |m|
              problem "\"#{m.source}\" is deprecated, use a comparison to MacOS.version instead"
            end
          end

          find_instance_method_call(body_node, "Dir", :[]) do |m|
            path = parameters(m).first
            next if !path.str_type?
            next unless match = regex_match_group(path, /^[^\*{},]+$/)
            problem "Dir([\"#{string_content(path)}\"]) is unnecessary; just use \"#{match[0]}\""
          end


          fileUtils_methods= Regexp.new(FileUtils.singleton_methods(false).map { |m| Regexp.escape(m) }.join "|")
          find_every_method_call_by_name(body_node, :system).each do |m|
            param = parameters(m).first
            next unless match = regex_match_group(param, fileUtils_methods)
            problem "Use the `#{match}` Ruby method instead of `#{m.source}`"
          end

          if find_method_def(@processed_source.ast)
            problem "Define method #{method_name(@offensive_node)} in the class body, not at the top-level"
          end

          find_instance_method_call(body_node, :build, :without?) do |m|
            next unless unless_modifier?(m.parent)
            correct = m.source.gsub("out?", "?")
            problem "Use if #{correct} instead of unless #{m.source}"
          end

          find_instance_method_call(body_node, :build, :with?) do |m|
            next unless unless_modifier?(m.parent)
            correct = m.source.gsub("?", "out?")
            problem "Use if #{correct} instead of unless #{m.source}"
          end

          find_instance_method_call(body_node, :build, :with?) do |m|
            next unless negated?(m.parent)
            problem "Don't negate 'build.with?': use 'build.without?'"
          end

          find_instance_method_call(body_node, :build, :without?) do |m|
            next unless negated?(m.parent)
            problem "Don't negate 'build.without?': use 'build.with?'"
          end

          find_instance_method_call(body_node, :build, :without?) do |m|
            arg = parameters(m).first
            next unless match = regex_match_group(arg, %r{-?-?without-(.*)})
            problem "Don't duplicate 'without': Use `build.without? \"#{match[1]}\"` to check for \"--without-#{match[1]}\""
          end

          find_instance_method_call(body_node, :build, :with?) do |m|
            arg = parameters(m).first
            next unless match = regex_match_group(arg, %r{-?-?with-(.*)})
            problem "Don't duplicate 'with': Use `build.with? \"#{match[1]}\"` to check for \"--with-#{match[1]}\""
          end

          find_instance_method_call(body_node, :build, :include?) do |m|
            arg = parameters(m).first
            next unless match = regex_match_group(arg, %r{with(out)?-(.*)})
            problem "Use build.with#{match[1]}? \"#{match[2]}\" instead of build.include? 'with#{match[1]}-#{match[2]}'"
          end

          find_instance_method_call(body_node, :build, :include?) do |m|
            arg = parameters(m).first
            next unless match = regex_match_group(arg, %r{\-\-(.*)})
            problem "Reference '#{match[1]}' without dashes"
          end
        end

        def unless_modifier?(node)
          return false unless node.if_type?
          node.modifier_form? && node.unless?
        end

        def modifier?(node)
          return false unless node.if_type?
          node.modifier_form?
        end

        def_node_search :conditional_dependencies, <<-EOS.undent
          {$(if (send (send nil :build) ${:include? :with? :without?} $(str _))
              (send nil :depends_on $({str sym} _)) nil)

           $(if (send (send nil :build) ${:include? :with? :without?} $(str _)) nil
              (send nil :depends_on $({str sym} _)))}
        EOS

        # Match depends_on with hash as argument
        def_node_matcher :hash_dep, <<-EOS.undent
          {(hash (pair $(str _) $(str _)))
           (hash (pair $(str _) (array $(str _) ...)))}
        EOS

        def_node_matcher :destructure_hash, <<-EOS.undent
          (hash (pair $(str _) $(sym _)))
        EOS

        def_node_search :formula_path_strings, <<-EOS.undent
          {(dstr (begin (send nil %1)) $(str _ ))
           (dstr _ (begin (send nil %1)) $(str _ ))}
        EOS

        # This is Pattern Matching method for AST
        # Takes the AST node as argument and yields matching node if block given
        # Else returns boolean for the match
        def_node_search :languageNode?, <<-PATTERN
          (const (const nil :Language) :Node)
        PATTERN

=======
        end

        # Node Pattern search for Language::Node
        def_node_search :languageNodeModule?, <<-EOS.undent
          (const (const nil :Language) :Node)
        EOS
>>>>>>> 56458f03
      end
    end
  end
end

# Strict rules ported early
# find_method_with_args(@processed_source.ast, :require, "formula") do |m|
#   problem "#{m.source} is now unnecessary"
# end<|MERGE_RESOLUTION|>--- conflicted
+++ resolved
@@ -22,26 +22,12 @@
           begin_pos = start_column(parent_class_node)
           end_pos = end_column(class_node)
           return unless begin_pos-end_pos != 3
-<<<<<<< HEAD
-          problem "Use a space in class inheritance: class #{@formula_name} < #{class_name(parent_class_node)}"
-=======
-          problem "Use a space in class inheritance: class #{class_name(class_node)} < #{class_name(parent_class_node)}"
->>>>>>> 56458f03
+          problem "Use a space in class inheritance: class #{@formula_name.capitalize} < #{class_name(parent_class_node)}"
         end
       end
 
       class Comments < FormulaCop
         def audit_formula(_node, _class_node, _parent_class_node, _body_node)
-<<<<<<< HEAD
-          # Commented-out cmake support from default template
-          audit_comments do |comment|
-            next unless comment.include?('# system "cmake')
-            problem "Commented cmake call found"
-          end
-
-          # Comments from default template
-=======
->>>>>>> 56458f03
           audit_comments do |comment|
             [
               "# PLEASE REMOVE",
@@ -52,10 +38,7 @@
               "# if your formula requires any X11/XQuartz components",
               "# if your formula fails when building in parallel",
               "# Remove unrecognized options if warned by configure",
-<<<<<<< HEAD
-=======
               '# system "cmake',
->>>>>>> 56458f03
             ].each do |template_comment|
               next unless comment.include?(template_comment)
               problem "Please remove default template comments"
@@ -66,11 +49,7 @@
           audit_comments do |comment|
             # Commented-out depends_on
             next unless comment =~ /#\s*depends_on\s+(.+)\s*$/
-<<<<<<< HEAD
-            problem "Commented-out dep #{Regexp.last_match(1)}"
-=======
             problem "Commented-out dependency #{Regexp.last_match(1)}"
->>>>>>> 56458f03
           end
         end
       end
@@ -90,17 +69,6 @@
             problem "\"inreplace <filenames> do |s|\" is preferred over \"|#{block_arg.source}|\"."
           end
 
-<<<<<<< HEAD
-          [:rebuild, :version_scheme].each do |m|
-            find_method_with_args(body_node, m, 0) do
-              problem "'#{m} 0' should be removed"
-            end
-          end
-
-          [:mac?, :linux?].each do |m|
-            next unless formula_tap == "homebrew-core"
-            find_instance_method_call(body_node, "OS", m) do |check|
-=======
           [:rebuild, :version_scheme].each do |method_name|
             find_method_with_args(body_node, method_name, 0) do
               problem "'#{method_name} 0' should be removed"
@@ -110,26 +78,24 @@
           [:mac?, :linux?].each do |method_name|
             next unless formula_tap == "homebrew-core"
             find_instance_method_call(body_node, "OS", method_name) do |check|
->>>>>>> 56458f03
               problem "Don't use #{check.source}; Homebrew/core only supports macOS"
             end
           end
 
-<<<<<<< HEAD
-          [:debug?, :verbose?, :value].each do |m|
-            find_instance_method_call(body_node, "ARGV", m) do
+          [:debug?, :verbose?, :value].each do |method_name|
+            find_instance_method_call(body_node, "ARGV", method_name) do
               problem "Use build instead of ARGV to check options"
             end
           end
 
-          find_instance_method_call(body_node, :man, :+) do |m|
-            next unless match = regex_match_group(parameters(m).first, %r{man[1-8]})
-            problem "\"#{m.source}\" should be \"#{match[0]}\""
+          find_instance_method_call(body_node, :man, :+) do |method|
+            next unless match = regex_match_group(parameters(method).first, %r{man[1-8]})
+            problem "\"#{method.source}\" should be \"#{match[0]}\""
           end
 
           # Avoid hard-coding compilers
-          find_every_method_call_by_name(body_node, :system).each do |m|
-            param = parameters(m).first
+          find_every_method_call_by_name(body_node, :system).each do |method|
+            param = parameters(method).first
             if match = regex_match_group(param, %r{(/usr/bin/)?(gcc|llvm-gcc|clang)\s?})
               problem "Use \"\#{ENV.cc}\" instead of hard-coding \"#{match[2]}\""
             elsif match = regex_match_group(param, %r{(/usr/bin/)?((g|llvm-g|clang)\+\+)\s?})
@@ -137,8 +103,8 @@
             end
           end
 
-          find_instance_method_call(body_node, "ENV", :[]=) do |m|
-            param = parameters(m)[1]
+          find_instance_method_call(body_node, "ENV", :[]=) do |method|
+            param = parameters(method)[1]
             if match = regex_match_group(param, %r{(/usr/bin/)?(gcc|llvm-gcc|clang)\s?})
               problem "Use \"\#{ENV.cc}\" instead of hard-coding \"#{match[2]}\""
             elsif match = regex_match_group(param, %r{(/usr/bin/)?((g|llvm-g|clang)\+\+)\s?})
@@ -164,29 +130,29 @@
             end
           end
 
-          find_every_method_call_by_name(body_node, :depends_on).each do |m|
-            key, value = destructure_hash(parameters(m).first)
+          find_every_method_call_by_name(body_node, :depends_on).each do |method|
+            key, value = destructure_hash(parameters(method).first)
             next if (key.nil? || value.nil?)
             next unless match = regex_match_group(value, %r{(lua|perl|python|ruby)(\d*)})
-            problem "#{match[1]} modules should be vendored rather than use deprecated #{m.source}`"
-          end
-
-          find_every_method_call_by_name(body_node, :system).each do |m|
-            next unless match = regex_match_group(parameters(m).first, %r{(env|export)(\s+)?})
+            problem "#{match[1]} modules should be vendored rather than use deprecated #{method.source}`"
+          end
+
+          find_every_method_call_by_name(body_node, :system).each do |method|
+            next unless match = regex_match_group(parameters(method).first, %r{(env|export)(\s+)?})
             problem "Use ENV instead of invoking '#{match[1]}' to modify the environment"
           end
 
-          find_every_method_call_by_name(body_node, :depends_on).each do |m|
-            next if modifier?(m.parent)
-            param = parameters(m).first
+          find_every_method_call_by_name(body_node, :depends_on).each do |method|
+            next if modifier?(method.parent)
+            param = parameters(method).first
             dep, option = hash_dep(param)
             next if dep.nil? || option.nil?
             offending_node(param)
             problem "Dependency #{string_content(dep)} should not use option #{string_content(option)}"
           end
 
-          find_instance_method_call(body_node, :version, :==) do |m|
-            next unless parameters_passed?(m, "HEAD")
+          find_instance_method_call(body_node, :version, :==) do |method|
+            next unless parameters_passed?(method, "HEAD")
             problem "Use 'build.head?' instead of inspecting 'version'"
           end
 
@@ -195,8 +161,8 @@
             problem "Use `depends_on :fortran` instead of `ENV.fortran`"
           end
 
-          find_instance_method_call(body_node, "ARGV", :include?) do |m|
-            param = parameters(m).first
+          find_instance_method_call(body_node, "ARGV", :include?) do |method|
+            param = parameters(method).first
             next unless match = regex_match_group(param, %r{--(HEAD|devel)})
             problem "Use \"if build.#{match[1].downcase}?\" instead"
           end
@@ -226,29 +192,18 @@
             end
           end
 
-=======
->>>>>>> 56458f03
           find_method_with_args(body_node, :fails_with, :llvm) do
             problem "'fails_with :llvm' is now a no-op so should be removed"
           end
 
-          find_method_with_args(body_node, :system, /^(otool|install_name_tool|lipo)$/) do
-<<<<<<< HEAD
-            problem "Use ruby-macho instead of calling #{@offensive_node.source}"
-          end
-          #
-          find_method_with_args(body_node, :system, /npm/, /install/) do |m|
-            next if @formula_name =~ /^kibana(\@\d+(\.\d+)?)?$/
-            problem "Use Language::Node for npm install args" unless languageNode?(m)
-          end
-=======
+          find_method_with_args(body_node, :system, /(otool|install_name_tool|lipo)/) do
             next if @formula_name == "cctools"
             problem "Use ruby-macho instead of calling #{@offensive_node.source}"
           end
 
           find_every_method_call_by_name(body_node, :system).each do |method_node|
             # Skip Kibana: npm cache edge (see formula for more details)
-            next if @formula_name =~ /^kibana(\@\d+(\.\d+)?)?$/
+            next if @formula_name =~ /^kibana(\@\d+(\.\d+)?)?$/i
             first_param, second_param = parameters(method_node)
             next if !node_equals?(first_param, "npm") ||
                     !node_equals?(second_param, "install")
@@ -256,7 +211,6 @@
             problem "Use Language::Node for npm install args" unless languageNodeModule?(method_node)
           end
 
->>>>>>> 56458f03
           if find_method_def(body_node, :test)
             problem "Use new-style test definitions (test do)"
           end
@@ -266,14 +220,6 @@
           end
 
           find_method_with_args(body_node, :skip_clean, :all) do
-<<<<<<< HEAD
-            problem "`skip_clean :all` is deprecated; brew no longer strips symbols\n" \
-              "\tPass explicit paths to prevent Homebrew from removing empty folders."
-          end
-
-          find_instance_method_call(body_node, :build, :universal?) do
-            problem "macOS has been 64-bit only so build.universal? is deprecated."
-=======
             problem <<-EOS.undent.chomp
               `skip_clean :all` is deprecated; brew no longer strips symbols
                       Pass explicit paths to prevent Homebrew from removing empty folders.
@@ -283,7 +229,6 @@
           find_instance_method_call(body_node, :build, :universal?) do
             next if @formula_name == "wine"
             problem "macOS has been 64-bit only since 10.6 so build.universal? is deprecated."
->>>>>>> 56458f03
           end
 
           find_instance_method_call(body_node, "ENV", :universal_binary) do
@@ -293,87 +238,86 @@
           find_instance_method_call(body_node, "ENV", :x11) do
             problem 'Use "depends_on :x11" instead of "ENV.x11"'
           end
-<<<<<<< HEAD
-
-          find_every_method_call_by_name(body_node, :assert).each do |m|
-            if method_called?(m, :include?) && !method_called?(m, :!)
+
+          find_every_method_call_by_name(body_node, :assert).each do |method|
+            if method_called?(method, :include?) && !method_called?(method, :!)
               problem "Use `assert_match` instead of `assert ...include?`"
             end
           end
 
-          find_every_method_call_by_name(body_node, :depends_on).each do |m|
-            next unless method_called?(m, :new)
+          find_every_method_call_by_name(body_node, :depends_on).each do |method|
+            next unless method_called?(method, :new)
             problem "`depends_on` can take requirement classes instead of instances"
           end
 
           os = [:leopard?, :snow_leopard?, :lion?, :mountain_lion?]
           os.each do |version|
-            find_instance_method_call(body_node, "MacOS", version) do |m|
-              problem "\"#{m.source}\" is deprecated, use a comparison to MacOS.version instead"
-            end
-          end
-
-          find_instance_method_call(body_node, "Dir", :[]) do |m|
-            path = parameters(m).first
+            find_instance_method_call(body_node, "MacOS", version) do |method|
+              problem "\"#{method.source}\" is deprecated, use a comparison to MacOS.version instead"
+            end
+          end
+
+          find_instance_method_call(body_node, "Dir", :[]) do |method|
+            path = parameters(method).first
             next if !path.str_type?
             next unless match = regex_match_group(path, /^[^\*{},]+$/)
             problem "Dir([\"#{string_content(path)}\"]) is unnecessary; just use \"#{match[0]}\""
           end
 
 
-          fileUtils_methods= Regexp.new(FileUtils.singleton_methods(false).map { |m| Regexp.escape(m) }.join "|")
-          find_every_method_call_by_name(body_node, :system).each do |m|
-            param = parameters(m).first
+          fileUtils_methods= Regexp.new(FileUtils.singleton_methods(false).map { |m| '(?-mix:^'+Regexp.escape(m)+'$)' }.join '|')
+          find_every_method_call_by_name(body_node, :system).each do |method|
+            param = parameters(method).first
             next unless match = regex_match_group(param, fileUtils_methods)
-            problem "Use the `#{match}` Ruby method instead of `#{m.source}`"
+            problem "Use the `#{match}` Ruby method instead of `#{method.source}`"
           end
 
           if find_method_def(@processed_source.ast)
             problem "Define method #{method_name(@offensive_node)} in the class body, not at the top-level"
           end
 
-          find_instance_method_call(body_node, :build, :without?) do |m|
-            next unless unless_modifier?(m.parent)
-            correct = m.source.gsub("out?", "?")
-            problem "Use if #{correct} instead of unless #{m.source}"
-          end
-
-          find_instance_method_call(body_node, :build, :with?) do |m|
-            next unless unless_modifier?(m.parent)
-            correct = m.source.gsub("?", "out?")
-            problem "Use if #{correct} instead of unless #{m.source}"
-          end
-
-          find_instance_method_call(body_node, :build, :with?) do |m|
-            next unless negated?(m.parent)
+          find_instance_method_call(body_node, :build, :without?) do |method|
+            next unless unless_modifier?(method.parent)
+            correct = method.source.gsub("out?", "?")
+            problem "Use if #{correct} instead of unless #{method.source}"
+          end
+
+          find_instance_method_call(body_node, :build, :with?) do |method|
+            next unless unless_modifier?(method.parent)
+            correct = method.source.gsub("?", "out?")
+            problem "Use if #{correct} instead of unless #{method.source}"
+          end
+
+          find_instance_method_call(body_node, :build, :with?) do |method|
+            next unless negated?(method.parent)
             problem "Don't negate 'build.with?': use 'build.without?'"
           end
 
-          find_instance_method_call(body_node, :build, :without?) do |m|
-            next unless negated?(m.parent)
+          find_instance_method_call(body_node, :build, :without?) do |method|
+            next unless negated?(method.parent)
             problem "Don't negate 'build.without?': use 'build.with?'"
           end
 
-          find_instance_method_call(body_node, :build, :without?) do |m|
-            arg = parameters(m).first
+          find_instance_method_call(body_node, :build, :without?) do |method|
+            arg = parameters(method).first
             next unless match = regex_match_group(arg, %r{-?-?without-(.*)})
             problem "Don't duplicate 'without': Use `build.without? \"#{match[1]}\"` to check for \"--without-#{match[1]}\""
           end
 
-          find_instance_method_call(body_node, :build, :with?) do |m|
-            arg = parameters(m).first
+          find_instance_method_call(body_node, :build, :with?) do |method|
+            arg = parameters(method).first
             next unless match = regex_match_group(arg, %r{-?-?with-(.*)})
             problem "Don't duplicate 'with': Use `build.with? \"#{match[1]}\"` to check for \"--with-#{match[1]}\""
           end
 
-          find_instance_method_call(body_node, :build, :include?) do |m|
-            arg = parameters(m).first
+          find_instance_method_call(body_node, :build, :include?) do |method|
+            arg = parameters(method).first
             next unless match = regex_match_group(arg, %r{with(out)?-(.*)})
             problem "Use build.with#{match[1]}? \"#{match[2]}\" instead of build.include? 'with#{match[1]}-#{match[2]}'"
           end
 
-          find_instance_method_call(body_node, :build, :include?) do |m|
-            arg = parameters(m).first
+          find_instance_method_call(body_node, :build, :include?) do |method|
+            arg = parameters(method).first
             next unless match = regex_match_group(arg, %r{\-\-(.*)})
             problem "Reference '#{match[1]}' without dashes"
           end
@@ -412,27 +356,11 @@
            (dstr _ (begin (send nil %1)) $(str _ ))}
         EOS
 
-        # This is Pattern Matching method for AST
-        # Takes the AST node as argument and yields matching node if block given
-        # Else returns boolean for the match
-        def_node_search :languageNode?, <<-PATTERN
-          (const (const nil :Language) :Node)
-        PATTERN
-
-=======
-        end
-
         # Node Pattern search for Language::Node
         def_node_search :languageNodeModule?, <<-EOS.undent
           (const (const nil :Language) :Node)
         EOS
->>>>>>> 56458f03
       end
     end
   end
-end
-
-# Strict rules ported early
-# find_method_with_args(@processed_source.ast, :require, "formula") do |m|
-#   problem "#{m.source} is now unnecessary"
-# end+end