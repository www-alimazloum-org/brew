--- conflicted
+++ resolved
@@ -292,22 +292,20 @@
 \fB\-\-force\-bottle\fR
 Download a bottle if it exists for the current or newest version of macOS, even if it would not be used during installation\.
 .
-<<<<<<< HEAD
+.TP
+\fB\-\-[no\-]quarantine\fR
+Disable/enable quarantining of downloads (default: enabled)\.
+.
+.TP
+\fB\-\-formula\fR
+Treat all named arguments as formulae\.
+.
+.TP
+\fB\-\-cask\fR
+Treat all named arguments as casks\.
+.
 .SS "\fBformulae\fR"
 List all locally installable formulae including short names\.
-=======
-.TP
-\fB\-\-[no\-]quarantine\fR
-Disable/enable quarantining of downloads (default: enabled)\.
-.
-.TP
-\fB\-\-formula\fR
-Treat all named arguments as formulae\.
-.
-.TP
-\fB\-\-cask\fR
-Treat all named arguments as casks\.
->>>>>>> bbfcd30c
 .
 .SS "\fBgist\-logs\fR [\fIoptions\fR] \fIformula\fR"
 Upload logs for a failed build of \fIformula\fR to a new Gist\. Presents an error message if no logs are found\.
